import * as vscode from "vscode";
import { getPlaygroundJson } from "../commands/addPlaygroundLibraryCommand";
import { getCDNJSLibraries } from "../commands/cdnjs";
import { IPlaygroundJSON } from "../interfaces/IPlaygroundJSON";

const STYLE_ID = "gistpad-playground-style";
export class PlaygroundWebview {
  private html: string = "";
  private javascript: string = "";
  private css: string = "";

<<<<<<< HEAD
  private manifest: IPlaygroundJSON | undefined;

  constructor(private webview: vscode.Webview) {
=======
  constructor(private webview: vscode.Webview, output: vscode.OutputChannel) {
>>>>>>> 81fb43d6
    webview.onDidReceiveMessage(({ command, value }) => {
      switch (command) {
        case "alert":
          if (value) {
            vscode.window.showInformationMessage(value);
          }
          break;
        case "clear":
          output.clear();
          break;
        case "log":
          output.appendLine(value);
          break;
      }
    });

    this.rebuildWebview();
  }

  public async updateLibraryDependencies(playgroundText: string) {
    this.manifest = getPlaygroundJson(playgroundText);
    await this.rebuildWebview();
  }

  public async updateHTML(html: string) {
    this.html = html;
    await this.rebuildWebview();
  }

  public async updateJavaScript(javascript: string) {
    this.javascript = javascript;
    await this.rebuildWebview();
  }

  public updateCSS(css: string) {
    this.css = css;
    this.webview.postMessage({ command: "updateCSS", value: css });
  }

  private async renderLibraryDependencies() {
    if (!this.manifest) {
      return "";
    }

    const { libraries } = this.manifest;

    if (!libraries) {
      return "";
    }

    const result = Object.entries(libraries).map(async ([_, libraryLink]) => {
      if (!libraryLink || !libraryLink.trim()) {
        return "";
      }

      const isUrl = libraryLink.match(
        /https?:\/\/(www\.)?[-a-zA-Z0-9@:%._\+~#=]{1,256}\.[a-zA-Z0-9()]{1,6}\b([-a-zA-Z0-9()@:%_\+.~#?&//=]*)/
      );

      if (isUrl) {
        return `<script src="${libraryLink}"></script>`;
      }

      const libraries = await getCDNJSLibraries();
      const library = libraries.find((lib) => {
        return lib.name === libraryLink;
      });

      if (library) {
        return `<script src="${library.latest}"></script>`;
      }

      return `<script>
        const vscode = acquireVsCodeApi();
        vscode.postMessage({
          command: "alert",
          value: 'The library "${libraryLink}" not found.'
        });
      </script>`;
    });

    const scripts = (await Promise.all(result)).join("");

    return scripts;
  }

  private async rebuildWebview() {
    const libraryScripts = await this.renderLibraryDependencies();

    this.webview.html = `<html>
  <head>
    <style>
      body { background-color: white; }
    </style>
    <style id="${STYLE_ID}">
      ${this.css}
    </style>
    ${libraryScripts}
    <script>
      document.getElementById("_defaultStyles").remove();

      const vscode = acquireVsCodeApi();
      const style = document.getElementById("${STYLE_ID}");
  
      window.addEventListener("message", ({ data }) => {    
        if (data.command === "updateCSS") {
          style.textContent = data.value;
        }
      });
    
      window.alert = (message) => {
        vscode.postMessage({
          command: "alert",
          value: message
        });
      };

      console.clear = () => {
        vscode.postMessage({
          command: "clear",
          value: ""
        });
      };

      console.log = (message) => {
        vscode.postMessage({
          command: "log",
          value: message
        });
      };

    </script>
  </head>
  <body>
    ${this.html}
    <script>
      ${this.javascript}
    </script>
  </body>
</html>`;
  }
}<|MERGE_RESOLUTION|>--- conflicted
+++ resolved
@@ -9,13 +9,9 @@
   private javascript: string = "";
   private css: string = "";
 
-<<<<<<< HEAD
   private manifest: IPlaygroundJSON | undefined;
 
-  constructor(private webview: vscode.Webview) {
-=======
   constructor(private webview: vscode.Webview, output: vscode.OutputChannel) {
->>>>>>> 81fb43d6
     webview.onDidReceiveMessage(({ command, value }) => {
       switch (command) {
         case "alert":
