--- conflicted
+++ resolved
@@ -113,25 +113,21 @@
 };
 
 export class GistNode extends TreeNode {
-<<<<<<< HEAD
-  constructor(public gist: Gist, extensionPath: string) {
-    super(getGistLabel(gist), TreeItemCollapsibleState.Collapsed);
+  constructor(
+    public gist: Gist,
+    extensionPath: string,
+    collapsibleState: TreeItemCollapsibleState = TreeItemCollapsibleState.Collapsed
+  ) {
+    super(getGistLabel(gist), collapsibleState);
 
     this.description = getGistDescription(gist, !config.get("treeIcons"));
-=======
-  constructor(
-    public gist: Gist,
-    collapsibleState: TreeItemCollapsibleState = TreeItemCollapsibleState.Collapsed
-  ) {
-    super(getGistLabel(gist), collapsibleState);
-
-    this.description = getGistDescription(gist);
+    this.iconPath = this.getGistTypeIcon(gist, extensionPath);
+
     this.tooltip = this.getTooltip(
       `Type: ${gist.public ? "Public" : "Secret"}`
     );
     this.contextValue = this.getContextValue("gists.gist");
   }
->>>>>>> bf8e3ad3
 
   getContextValue(baseContext: string) {
     let contextValue = baseContext;
@@ -144,14 +140,6 @@
     return contextValue;
   }
 
-<<<<<<< HEAD
-    this.iconPath = this.getGistTypeIcon(gist, extensionPath);
-
-    if (isNotebookGist(gist)) {
-      this.contextValue += ".notebook";
-    } else if (isPlaygroundGist(gist)) {
-      this.contextValue += ".playground";
-=======
   getTooltip(suffix?: string) {
     let tooltip = `Description: ${this.label}
 Updated: ${moment(this.gist.updated_at).calendar()}
@@ -160,7 +148,6 @@
     if (suffix) {
       tooltip += `
 ${suffix}`;
->>>>>>> bf8e3ad3
     }
 
     return tooltip;
@@ -206,32 +193,14 @@
   }
 }
 
-<<<<<<< HEAD
-export class StarredGistNode extends TreeNode {
+export class StarredGistNode extends GistNode {
   constructor(public gist: Gist, extensionPath: string) {
-    super(getGistLabel(gist), TreeItemCollapsibleState.Collapsed);
-
-    this.description = getGistDescription(gist, !config.get("treeIcons"));
-=======
-export class StarredGistNode extends GistNode {
-  constructor(public gist: Gist) {
-    super(gist);
->>>>>>> bf8e3ad3
+    super(gist, extensionPath);
 
     const owner = gist.owner ? gist.owner.login : "Anonymous";
     this.tooltip = this.getTooltip(`Owner: ${owner}`);
 
-<<<<<<< HEAD
-    this.iconPath = this.getGistTypeIcon(gist, extensionPath);
-
-    if (isNotebookGist(gist)) {
-      this.contextValue += ".notebook";
-    } else if (isPlaygroundGist(gist)) {
-      this.contextValue += ".playground";
-    }
-=======
     this.contextValue = this.getContextValue("starredGists.gist");
->>>>>>> bf8e3ad3
   }
 }
 
@@ -260,33 +229,12 @@
 export class FollowedUserGistNode extends GistNode {
   constructor(
     public gist: Gist,
+    extensionPath: string,
     collapsibleState: TreeItemCollapsibleState = TreeItemCollapsibleState.Collapsed
   ) {
-    super(gist, collapsibleState);
-
-<<<<<<< HEAD
-export class FollowedUserGistNode extends TreeNode {
-  constructor(public gist: Gist, extensionPath: string) {
-    super(getGistLabel(gist), TreeItemCollapsibleState.Collapsed);
-
-    this.description = getGistDescription(gist, !config.get("treeIcons"));
-
-    this.tooltip = `Description: ${this.label}
-Updated: ${moment(gist.updated_at).calendar()}
-Created: ${moment(gist.created_at).calendar()}`;
-
-    this.contextValue = "followedUser.gist";
-
-    this.iconPath = this.getGistTypeIcon(gist, extensionPath);
-
-    if (isNotebookGist(gist)) {
-      this.contextValue += ".notebook";
-    } else if (isPlaygroundGist(gist)) {
-      this.contextValue += ".playground";
-    }
-=======
+    super(gist, extensionPath, collapsibleState);
+
     this.tooltip = this.getTooltip();
     this.contextValue = this.getContextValue("followedUser.gist");
->>>>>>> bf8e3ad3
   }
 }