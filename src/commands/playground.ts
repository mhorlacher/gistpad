--- conflicted
+++ resolved
@@ -143,13 +143,8 @@
 
       const content = JSON.stringify(parsedManifest, null, 2);
 
-<<<<<<< HEAD
-      (vscode.workspace as any).fs.writeFile(
-        fileNameToUri(gist.id, PLAYGROUND_JSON_FILE),
-=======
       vscode.workspace.fs.writeFile(
         fileNameToUri(gist.id, PLAYGROUND_FILE),
->>>>>>> bf8e3ad3
         stringToByteArray(content)
       );
 
@@ -165,12 +160,6 @@
 const STYLESHEET_BASE_NAME = "style";
 
 async function generateNewPlaygroundFiles() {
-<<<<<<< HEAD
-  const scriptLanguage = config.get("playgrounds.scriptLanguage");
-  const scriptFileName = `${SCRIPT_BASE_NAME}${ScriptLanguage[scriptLanguage]}`;
-
-=======
->>>>>>> bf8e3ad3
   const manifest = {
     ...DEFAULT_MANIFEST
   };
@@ -486,11 +475,7 @@
 
 let galleryTemplates: GalleryTemplate[] = [];
 async function loadGalleryTemplates() {
-<<<<<<< HEAD
-  const galleries: string[] = config.get("playgrounds.templates.galleries");
-=======
   const galleries: string[] = await config.get("playgrounds.templateGalleries");
->>>>>>> bf8e3ad3
 
   let templates: GalleryTemplate[] = [];
   for (let gallery of galleries) {
@@ -516,15 +501,6 @@
   isPublic: boolean,
   message: string
 ) {
-<<<<<<< HEAD
-  const templateTagName: string = config.get("playgrounds.templates.tagName");
-
-  const templategTag = `#${templateTagName}`;
-
-  const templates = sortGists(gists).filter((gist) =>
-    gist.description.includes(templategTag)
-  );
-=======
   const templates = [];
   for (const gist of gists) {
     const manifest = gist.files[PLAYGROUND_FILE];
@@ -539,7 +515,6 @@
       }
     }
   }
->>>>>>> bf8e3ad3
 
   if (templates.length === 0) {
     return vscode.window.showInformationMessage(message);
