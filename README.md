# GistPad

[![Join space](https://vslscommunitieswebapp.azurewebsites.net/badge/gistpad)](http://vslscommunitieswebapp.azurewebsites.net/join_redirect/gistpad)

GistPad is a Visual Studio Code extension that allows you to develop [GitHub Gists](https://gist.github.com/) entirely from within the editor. You can open, create, delete and fork Gists, and then seamlessly begin editing files, as if they were local. It's like your very own, cloud-based scratchpad and code snippet manager. Additionally, you can collaborate with your friends and colleagues by "following" them, so that you can access/browse/fork and comment on their Gists, directly from within Visual Studio Code 🚀

<img src="https://user-images.githubusercontent.com/116461/69910156-96274b80-13fe-11ea-9be4-d801f4e9c377.gif" width="750px" />

## Getting Started

1. Install this extension from the marketplace

   > **Linux Users**: Ensure you have the `gnome-keyring` and `libsecret` packages installed as well. These will enable GistPad to read/write your GitHub auth token securely.

   > **GitHub Enterprise users**: Set the `gistpad.apiUrl` setting to point at the API URL of your GitHub server instance (e.g. ` https://[YOUR_HOST]/api/v3`).

1. Open the `Explorer` tab and expand the `Gists` view. From there, you can open a Gist by ID/URL, or sign-in in wth a GitHub token, in order to view/edit/create/delete Gists.

   <img width="300px" src="https://user-images.githubusercontent.com/116461/69827991-d56f5580-11ce-11ea-9081-17f27b470fd1.png" />

   > In order to generate a new token, simply visit [this page](https://github.com/settings/tokens/new), give it a name (e.g. `gistpad`), and then check the `gist` checkbox.

1. Add existing files to your Gists by right-clicking them in the `Explorer` tree, or right-clicking an editor window, and selecting `Add Document to Gist`, `Add Selection to Gist` or `Paste Gist File` ([details](#contributed-commands-editor))

   <img width="250px" src="https://user-images.githubusercontent.com/116461/69903980-98819b00-1355-11ea-913b-c51981891bcd.png" />

1. View and reply to comments in a Gist by scrolling to the bottom of a Gist file interacting with the thread

    <img width="450px" src="https://user-images.githubusercontent.com/116461/70117955-a9633280-161b-11ea-88a5-ac8a15a3b7a0.png" />

2. Stay up-to-date with your friend's and colleague's Gists by following them via the `GistPad: Follow User` command

   <img width="252" src="https://user-images.githubusercontent.com/116461/69890797-c03e1800-12ef-11ea-85be-7d6fe2c8c7ef.png" />

## Gist Commenting

Gist comments are exposed within the editor at the bottom of any opened Gist files. If a Gist includes multiple files, then the comment thread will be displayed at the bottom of them all (duplicated and synchronized).

<img src="https://user-images.githubusercontent.com/116461/70118599-42467d80-161d-11ea-85eb-7f4cc6e4006b.gif" width="700px" />

If you're not authenticated, you can view existing comments, but you can't reply to them. If you are authenticated, you can add/reply, as well as edit/delete your own comments.

## Paste Screenshots

`> GistPad: Paste Screenshot` allows to paste screenshots from your clipboard:

![paste-screenshot](https://user-images.githubusercontent.com/1478800/70298532-d001a480-17a6-11ea-8ee2-3d0daf29097d.gif)

By default the screenshot gets uploaded as a `.png` file to the gist and the link is added to the gist as `Markdown` image markup. The behaviour can be changed using the next settings.

- `Gistpad: Paste Screenshot Type`:

  - `file` (default): the screenshot is `uploaded` as a `.png` file to the gist.
  - `base64`: the screenshot is `base64`-embedded into the gist.
  
- `Gistpad: Paste Screenshot Output`

  - `markdown` (default): the `Markdown` format is used for the image markup, e.g. `![image](link)`.
  - `html`: the `HTML` format is used for the image markup, e.g. `<img src="link" />`.


## Contributed Commands (File Explorer)

In addition to the `Gists` view, GistPad also contributes an `Add Document to Gist` command to the context menu of the `Explorer` file tree, which allows you to easily add local files to an existing or new Gist.

<img width="260px" src="https://user-images.githubusercontent.com/116461/69831695-58001100-11df-11ea-997e-fc8020556348.png" />

## Contributed Commands (Editor)

In addition to the `Explorer` file tree commands, GistPad also contributes the following commands to the editor's context menu:

- `Add Document to Gist` - Same behavior as the equivalent command in the `Explorer` tree

- `Add Selection to Gist` - Allows you to add a snippet/selection of code to a Gist, instead of the entire document

- `Paste Gist File` - Allows you to paste the contents of a Gist file into the active document

    <img width="250px" src="https://user-images.githubusercontent.com/116461/69903980-98819b00-1355-11ea-913b-c51981891bcd.png" />

## Contributed Commands (Command Palette)

In addition to the `Gists` view, this extension also provides the following commands:

- `GistPad: Follow User` - Follow another GitHub user, whuich allows you to browser/access/fork their Gists from within the `Gists` view.

- `GistPad: Paste Screenshot` - Paste screenshot from the clipboard.

- `GistPad: Open Gist` - Displays your list of Gists (if you're signed in), and then opens the files for the selected one. You can also specify a Gist ID directly, which doesn't require being signed in.

- `GistPad: Open Gist as Workspace` - Same behavior as the `GistPad: Open Gist` command, but will open the selected Gist as a workspace, istead of "loose files".

- `GistPad: New Gist` - Creates a new [public Gist](https://help.github.com/en/enterprise/2.13/user/articles/about-gists#public-gists), and then opens its associated files. If you'd like to seed the gist with multiple files, you can specify a comma-seperated list of names (e.g. `foo.txt,bar.js`).

- `GistPad: New Gist (Secret)` - Same behavior as the `GistPad: New Gist (Public)` command, except that it creates a [secret Gist](https://help.github.com/en/enterprise/2.13/user/articles/about-gists#secret-gists).

- `GistPad: Delete Gist` - Allows you to delete one of your Gists. If you have a Gist workspace open, it will delete that and then close the folde

- `GistPad: Starred Gists` - Lists your starred Gists, and then opens the files for the selected one.

- `GistPad: Fork Gist` - Forks the currently opened Gist, and then opens it as a virtual workspace.

- `GistPad: Sign In` - Sign-in with a GitHub token, in order to view/edit/delete your Gists.

- `GistPad: Sign Out` - Sign out of the currently authenticated GitHub session.

<<<<<<< HEAD
## Contributed Settings

- `Gistpad: Paste Screenshot Type`:

  - `file` (default): the screenshot is `uploaded` as a `.png` file to the gist.
  - `base64`: the screenshot is `base64`-embedded into the gist.
  
- `Gistpad: Paste Screenshot Output`

  - `markdown` (default): the `Markdown` format is used for the image markup, e.g. `![image](link)`.
  - `html`: the `HTML` format is used for the image markup, e.g. `<img src="link" />`.

=======
## Configuration Settings

- `gistpad.apiUrl` - Specified the GitHub API server to use. By default, this points at GitHub.com (`https://api.github.com`), but if you're using GitHub Enterprise, then you need to set this to the v3 API URL of your GitHub server. This should be something like `https://[YOUR_HOST]/api/v3`.
  
>>>>>>> 827a981e
## Supported Filesystem Operations

Once you've opened a Gist, you can perform the following filesystem operations:

- Editing existing files
- Adding new files
- Renaming files
- Deleting files
- Copying/pasting files

> GitHub Gist doesn't support directories, and therefore, this extension doesn't allow you to create them.<|MERGE_RESOLUTION|>--- conflicted
+++ resolved
@@ -103,8 +103,9 @@
 
 - `GistPad: Sign Out` - Sign out of the currently authenticated GitHub session.
 
-<<<<<<< HEAD
-## Contributed Settings
+## Configuration Settings
+
+- `gistpad.apiUrl` - Specified the GitHub API server to use. By default, this points at GitHub.com (`https://api.github.com`), but if you're using GitHub Enterprise, then you need to set this to the v3 API URL of your GitHub server. This should be something like `https://[YOUR_HOST]/api/v3`.
 
 - `Gistpad: Paste Screenshot Type`:
 
@@ -116,12 +117,6 @@
   - `markdown` (default): the `Markdown` format is used for the image markup, e.g. `![image](link)`.
   - `html`: the `HTML` format is used for the image markup, e.g. `<img src="link" />`.
 
-=======
-## Configuration Settings
-
-- `gistpad.apiUrl` - Specified the GitHub API server to use. By default, this points at GitHub.com (`https://api.github.com`), but if you're using GitHub Enterprise, then you need to set this to the v3 API URL of your GitHub server. This should be something like `https://[YOUR_HOST]/api/v3`.
-  
->>>>>>> 827a981e
 ## Supported Filesystem Operations
 
 Once you've opened a Gist, you can perform the following filesystem operations:
