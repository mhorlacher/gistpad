{
  "name": "gistfs",
  "displayName": "GistPad",
  "description": "Browse, edit and fork GitHub Gists, directly within Visual Studio Code",
  "publisher": "vsls-contrib",
  "version": "0.0.25",
  "icon": "images/icon.png",
  "repository": {
    "type": "git",
    "url": "git+https://github.com/vsls-contrib/gistpad.git"
  },
  "engines": {
    "vscode": "^1.40.0"
  },
  "categories": [
    "Other"
  ],
  "keywords": [
    "Collaboration",
    "Sharing",
    "Remote"
  ],
  "activationEvents": [
    "onCommand:gistpad.addFileToGist",
    "onCommand:gistpad.addSelectionToGist",
    "onCommand:gistpad.deleteGist",
    "onCommand:gistpad.followUser",
    "onCommand:gistpad.forkGist",
    "onCommand:gistpad.newGistLog",
    "onCommand:gistpad.newPublicGist",
    "onCommand:gistpad.newSecretGist",
    "onCommand:gistpad.newPlayground",
    "onCommand:gistpad.openGist",
    "onCommand:gistpad.openGistWorkspace",
    "onCommand:gistpad.pasteGistFile",
    "onCommand:gistpad.pasteScreenshot",
    "onCommand:gistpad.signIn",
    "onCommand:gistpad.signOut",
    "onCommand:gistpad.starredGists",
    "onFileSystem:gist",
    "onView:gistpad.gists",
    "*"
  ],
  "main": "./out/prod/extension.js",
  "contributes": {
    "configuration": {
      "type": "object",
      "title": "GistPad",
      "properties": {
        "gistpad.apiUrl": {
          "default": "https://api.github.com",
          "type": "string",
          "description": "Specifies the GitHub server's API URL. By default, this points to GitHub.com, but it can be used to point at a GitHub Enterprise instance."
        },
        "gistpad.gitSSO": {
          "default": true,
          "type": "boolean",
          "description": "Specifies whether to enable single sign-in (SSO) with the Git CLI, when you've already authenticated with github.com."
        },
        "gistpad.pasteScreenshotOutput": {
          "default": "markdown",
          "enum": [
            "markdown",
            "html"
          ],
          "description": "Specify the image tag for the paste image command as Markdown or HTML"
        },
        "gistpad.pasteScreenshotType": {
          "default": "file",
          "enum": [
            "file",
            "base64"
          ],
          "description": "Upload pasted screenshot to the Gist as a file or Base64-embed it to the gist."
        },
        "gistpad.playground.includeMarkup": {
          "default": "true",
          "type": "boolean",
          "description": "Specifies whether to include a markup file (index.html) when creating new web playgrounds."
        },
        "gistpad.playground.includeStylesheet": {
          "default": "true",
          "type": "boolean",
          "description": "Specifies whether to include a stylesheet file (index.css) when creating new web playgrounds."
        },
        "gistpad.playground.scriptLanguage": {
          "default": "javascript",
          "enum": [
            "javascript",
            "typescript"
          ],
          "description": "Specifies the default scripting language to use when creating new web playgrounds."
        },
        "gistpad.showCommentThread": {
          "default": "whenNotEmpty",
          "type": "string",
          "enum": [
            "always",
            "never",
            "whenNotEmpty"
          ],
          "description": "Specifies when to display the comment thread when you open a Gist file."
        }
      }
    },
    "commands": [
      {
        "command": "gistpad.addActiveFile",
        "title": "Add Active File",
        "category": "GistPad"
      },
      {
        "command": "gistpad.addFile",
        "title": "Add File(s)",
        "category": "GistPad"
      },
      {
        "command": "gistpad.addFileToGist",
        "title": "Add Document to Gist",
        "category": "GistPad"
      },
      {
        "command": "gistpad.addGistComment",
        "title": "Add Comment",
        "enablement": "!commentIsEmpty"
      },
      {
        "command": "gistpad.addSelectionToGist",
        "title": "Add Selection to Gist",
        "category": "GistPad",
        "enablement": "editorHasSelection"
      },
      {
        "command": "gistpad.changeGistDescription",
        "title": "Change Description",
        "category": "GistPad"
      },
      {
        "command": "gistpad.cloneRepository",
        "title": "Clone Repository",
        "category": "GistPad"
      },
      {
        "command": "gistpad.copyGistUrl",
        "title": "Copy Gist URL",
        "category": "GistPad"
      },
      {
        "command": "gistpad.copyFileContents",
        "title": "Copy Contents",
        "category": "GistPad"
      },
      {
        "command": "gistpad.copyFileUrl",
        "title": "Copy URL",
        "category": "GistPad"
      },
      {
        "command": "gistpad.deleteFile",
        "title": "Delete File",
        "category": "GistPad"
      },
      {
        "command": "gistpad.deleteGist",
        "title": "Delete Gist",
        "category": "GistPad"
      },
      {
        "command": "gistpad.deleteGistComment",
        "title": "Delete Comment",
        "category": "GistPad"
      },
      {
        "command": "gistpad.editGistComment",
        "title": "Edit Comment",
        "category": "GistPad"
      },
      {
        "command": "gistpad.followUser",
        "title": "Follow User",
        "category": "GistPad",
        "icon": {
          "dark": "images/dark/follow.svg",
          "light": "images/light/follow.svg"
        }
      },
      {
        "command": "gistpad.forkGist",
        "title": "Fork Gist",
        "category": "GistPad"
      },
      {
        "command": "gistpad.newPublicGist",
        "title": "New Gist",
        "category": "GistPad",
        "icon": {
          "dark": "images/dark/add.svg",
          "light": "images/light/add.svg"
        }
      },
      {
        "command": "gistpad.newGistLog",
        "title": "New GistLog",
        "category": "GistPad"
      },
      {
        "command": "gistpad.newPlayground",
        "title": "New Web Playground",
        "category": "GistPad"
      },
      {
        "command": "gistpad.newSecretGist",
        "title": "New Secret Gist",
        "category": "GistPad",
        "icon": {
          "dark": "images/dark/add-secret.svg",
          "light": "images/light/add-secret.svg"
        }
      },
      {
        "command": "gistpad.openGist",
        "title": "Open Gist",
        "category": "GistPad"
      },
      {
        "command": "gistpad.openGistFile",
        "title": "Open Gist File",
        "category": "GistPad"
      },
      {
        "command": "gistpad.openProfile",
        "title": "Open Profile in GitHub",
        "category": "GistPad"
      },
      {
        "command": "gistpad.openGistLogFeed",
        "title": "Open Feed in GistLog",
        "category": "GistPad"
      },
      {
        "command": "gistpad.openGistInBrowser",
        "title": "Open Gist in GitHub",
        "category": "GistPad"
      },
      {
        "command": "gistpad.openGistInGistLog",
        "title": "Open Gist in GistLog",
        "category": "GistPad"
      },
      {
        "command": "gistpad.openGistInNbViewer",
        "title": "Open Gist in NbViewer",
        "category": "GistPad"
      },
      {
        "command": "gistpad.openGistWorkspace",
        "title": "Open Gist as Workspace",
        "category": "GistPad"
      },
      {
        "command": "gistpad.pasteGistFile",
        "title": "Paste Gist File",
        "category": "GistPad"
      },
      {
        "command": "gistpad.pasteScreenshot",
        "title": "Paste Screenshot",
        "category": "GistPad"
      },
      {
        "command": "gistpad.refreshGists",
        "title": "Refresh Gists",
        "category": "GistPad",
        "icon": {
          "dark": "images/dark/refresh.svg",
          "light": "images/light/refresh.svg"
        }
      },
      {
        "command": "gistpad.renameFile",
        "title": "Rename File",
        "category": "GistPad"
      },
      {
        "command": "gistpad.replyGistComment",
        "title": "Reply",
        "enablement": "!commentIsEmpty"
      },
      {
        "command": "gistpad.saveGistComment",
        "title": "Save"
      },
      {
        "command": "gistpad.signIn",
        "title": "Sign In",
        "category": "GistPad"
      },
      {
        "command": "gistpad.signOut",
        "title": "Sign Out",
        "category": "GistPad"
      },
      {
        "command": "gistpad.sortGistsAlphabetically",
        "title": "Sort Gists Alphabetically",
        "category": "GistPad",
        "icon": {
          "dark": "images/dark/sort-alphabetical.svg",
          "light": "images/light/sort-alphabetical.svg"
        }
      },
      {
        "command": "gistpad.sortGistsByUpdatedTime",
        "title": "Sort Gists by Updated Time",
        "category": "GistPad",
        "icon": {
          "dark": "images/dark/sort-time.svg",
          "light": "images/light/sort-time.svg"
        }
      },
      {
        "command": "gistpad.starredGists",
        "title": "Starred Gists",
        "category": "GistPad"
      },
      {
        "command": "gistpad.unfollowUser",
        "title": "Unfollow User",
        "category": "GistPad"
      },
      {
        "command": "gistpad.unstarGist",
        "title": "Unstar Gist",
        "category": "GistPad"
<<<<<<< HEAD
      },
      {
        "command": "gistpad.pasteScreenshot",
        "title": "Paste Screenshot",
        "category": "GistPad"
      },
      {
        "command": "gistpad.addPlaygroundLibrary",
        "title": "Add library",
        "category": "GistPad"
=======
>>>>>>> f6a84450
      }
    ],
    "keybindings": {
      "key": "ctrl+shift+v",
      "mac": "cmd+shift+v",
      "command": "gistpad.pasteScreenshot",
      "when": "resourceScheme == gist && resourceLangId == markdown"
    },
    "menus": {
      "commandPalette": [
        {
          "command": "gistpad.addActiveFile",
          "when": "false"
        },
        {
          "command": "gistpad.addFileToGist",
          "when": "false"
        },
        {
          "command": "gistpad.addFile",
          "when": "false"
        },
        {
          "command": "gistpad.addGistComment",
          "when": "false"
        },
        {
          "command": "gistpad.addSelectionToGist",
          "when": "false"
        },
        {
          "command": "gistpad.changeGistDescription",
          "when": "false"
        },
        {
          "command": "gistpad.cloneRepository",
          "when": "false"
        },
        {
          "command": "gistpad.copyGistUrl",
          "when": "false"
        },
        {
          "command": "gistpad.copyFileContents",
          "when": "false"
        },
        {
          "command": "gistpad.copyFileUrl",
          "when": "false"
        },
        {
          "command": "gistpad.deleteFile",
          "when": "false"
        },
        {
          "command": "gistpad.deleteGistComment",
          "when": "false"
        },
        {
          "command": "gistpad.editGistComment",
          "when": "false"
        },
        {
          "command": "gistpad.openGistFile",
          "when": "false"
        },
        {
          "command": "gistpad.openGistInBrowser",
          "when": "false"
        },
        {
          "command": "gistpad.openGistInGistLog",
          "when": "false"
        },
        {
          "command": "gistpad.openProfile",
          "when": "false"
        },
        {
          "command": "gistpad.openGistLogFeed",
          "when": "false"
        },
        {
          "command": "gistpad.openGistInNbViewer",
          "when": "false"
        },
        {
          "command": "gistpad.pasteGistFile",
          "when": "false"
        },
        {
          "command": "gistpad.refreshGists",
          "when": "false"
        },
        {
          "command": "gistpad.renameFile",
          "when": "false"
        },
        {
          "command": "gistpad.saveGistComment",
          "when": "false"
        },
        {
          "command": "gistpad.unstarGist",
          "when": "false"
        },
        {
          "command": "gistpad.sortGistsAlphabetically",
          "when": "false"
        },
        {
          "command": "gistpad.sortGistsByUpdatedTime",
          "when": "false"
        },
        {
          "command": "gistpad.signIn",
          "when": "gistpad:state != SignedIn"
        },
        {
          "command": "gistpad.signOut",
          "when": "gistpad:state != SignedOut"
        },
        {
          "command": "gistpad.unfollowUser",
          "when": "false"
        },
        {
          "command": "gistpad.followUser",
          "when": "gistpad:state == SignedIn"
        },
        {
          "command": "gistpad.newPublicGist",
          "when": "gistpad:state == SignedIn"
        },
        {
          "command": "gistpad.newSecretGist",
          "when": "gistpad:state == SignedIn"
        },
        {
          "command": "gistpad.forkGist",
          "when": "gistpad:state == SignedIn"
        },
        {
          "command": "gistpad.starredGists",
          "when": "gistpad:state == SignedIn"
        },
        {
          "command": "gistpad.newGistLog",
          "when": "gistpad:state == SignedIn"
        },
        {
          "command": "gistpad.newPlayground",
          "when": "gistpad:state == SignedIn"
        },
        {
          "command": "gistpad.deleteGist",
          "when": "gistpad:state == SignedIn"
        },
        {
          "command": "gistpad.pasteScreenshot",
          "when": "gistpad:state == SignedIn"
        },
        {
          "command": "gistpad.addPlaygroundLibrary",
          "when": "resourceScheme == gist && resourceFilename == playground.json"
        }
      ],
      "view/title": [
        {
          "command": "gistpad.newPublicGist",
          "when": "view =~ /gistpad.gists/ && gistpad:state == SignedIn",
          "group": "navigation@1"
        },
        {
          "command": "gistpad.newSecretGist",
          "when": "view =~ /gistpad.gists/ && gistpad:state == SignedIn",
          "group": "navigation@2"
        },
        {
          "command": "gistpad.sortGistsAlphabetically",
          "when": "view =~ /gistpad.gists/ && gistpad:state == SignedIn && gistpad:sortOrder == updatedTime",
          "group": "navigation@3"
        },
        {
          "command": "gistpad.sortGistsByUpdatedTime",
          "when": "view =~ /gistpad.gists/ && gistpad:state == SignedIn && gistpad:sortOrder == alphabetical",
          "group": "navigation@3"
        },
        {
          "command": "gistpad.refreshGists",
          "when": "view =~ /gistpad.gists/ && gistpad:state == SignedIn",
          "group": "navigation@4"
        }
      ],
      "view/item/context": [
        {
          "command": "gistpad.newPublicGist",
          "when": "viewItem == gists",
          "group": "new@1"
        },
        {
          "command": "gistpad.newSecretGist",
          "when": "viewItem == gists",
          "group": "new@2"
        },
        {
          "command": "gistpad.newPlayground",
          "when": "viewItem == gists",
          "group": "newAdvanced@1"
        },
        {
          "command": "gistpad.newGistLog",
          "when": "viewItem == gists",
          "group": "newAdvanced@2"
        },
        {
          "command": "gistpad.openProfile",
          "when": "viewItem == gists",
          "group": "open@1"
        },
        {
          "command": "gistpad.openGistLogFeed",
          "when": "viewItem == gists",
          "group": "open@2"
        },
        {
          "command": "gistpad.openGist",
          "when": "viewItem =~ /gists.gist/ || viewItem =~ /starredGists.gist/ || viewItem =~ /followedUser.gist/",
          "group": "base@1"
        },
        {
          "command": "gistpad.openGistWorkspace",
          "when": "viewItem =~ /gists.gist/ || viewItem =~ /starredGists.gist/ || viewItem =~ /followedUser.gist/",
          "group": "base@2"
        },
        {
          "command": "gistpad.openGistInBrowser",
          "when": "viewItem =~ /gists.gist/ || viewItem =~ /starredGists.gist/ || viewItem =~ /followedUser.gist/",
          "group": "browse@1"
        },
        {
          "command": "gistpad.openGistInGistLog",
          "when": "viewItem == gists.gist || viewItem == starredGists.gist || viewItem == followedUser.gist",
          "group": "browse@2"
        },
        {
          "command": "gistpad.openGistInNbViewer",
          "when": "viewItem == gists.gist.notebook || viewItem == starredGists.gist.notebook || viewItem == followedUser.gist.notebook",
          "group": "browse@2"
        },
        {
          "command": "gistpad.copyGistUrl",
          "when": "viewItem =~ /gists.gist/ || viewItem =~ /starredGists.gist/ || viewItem =~ /followedUser.gist/",
          "group": "copy@1"
        },
        {
          "command": "gistpad.cloneRepository",
          "when": "viewItem =~ /gists.gist/ || viewItem =~ /starredGists.gist/ || viewItem =~ /followedUser.gist/",
          "group": "copy@2"
        },
        {
          "command": "gistpad.addFile",
          "when": "viewItem == gists.gist",
          "group": "manage@1"
        },
        {
          "command": "gistpad.addActiveFile",
          "when": "viewItem == gists.gist",
          "group": "manage@2"
        },
        {
          "command": "gistpad.changeGistDescription",
          "when": "viewItem == gists.gist",
          "group": "manage@3"
        },
        {
          "command": "gistpad.deleteGist",
          "when": "viewItem == gists.gist",
          "group": "manage@4"
        },
        {
          "command": "gistpad.forkGist",
          "when": "viewItem == starredGists.gist || viewItem == followedUser.gist",
          "group": "manage@1"
        },
        {
          "command": "gistpad.unstarGist",
          "when": "viewItem == starredGists.gist",
          "group": "manage@2"
        },
        {
          "command": "gistpad.unfollowUser",
          "when": "viewItem == followedUserGists",
          "group": "base@1"
        },
        {
          "command": "gistpad.copyFileUrl",
          "when": "viewItem == gists.gist.file",
          "group": "base@1"
        },
        {
          "command": "gistpad.copyFileContents",
          "when": "viewItem == gists.gist.file",
          "group": "base@2"
        },
        {
          "command": "gistpad.renameFile",
          "when": "viewItem == gists.gist.file",
          "group": "manage@1"
        },
        {
          "command": "gistpad.deleteFile",
          "when": "viewItem == gists.gist.file",
          "group": "manage@2"
        }
      ],
      "explorer/context": [
        {
          "command": "gistpad.addFileToGist",
          "when": "!explorerResourceIsFolder"
        }
      ],
      "editor/context": [
        {
          "command": "gistpad.addFileToGist"
        },
        {
          "command": "gistpad.addSelectionToGist"
        },
        {
          "command": "gistpad.pasteGistFile"
        },
        {
          "command": "gistpad.pasteScreenshot",
          "when": "resourceScheme == gist && resourceLangId == markdown"
        },
        {
          "command": "gistpad.addPlaygroundLibrary",
          "when": "resourceScheme == gist && resourceFilename == playground.json"
        }
      ],
      "comments/comment/title": [
        {
          "command": "gistpad.editGistComment",
          "group": "group@1",
          "when": "commentController == gistpad && comment == canEdit"
        },
        {
          "command": "gistpad.deleteGistComment",
          "group": "group@2",
          "when": "commentController == gistpad && comment == canEdit"
        }
      ],
      "comments/comment/context": [
        {
          "command": "gistpad.saveGistComment",
          "group": "inline@2",
          "when": "commentController == gistpad"
        }
      ],
      "comments/commentThread/context": [
        {
          "command": "gistpad.addGistComment",
          "group": "inline",
          "when": "commentController == gistpad && commentThreadIsEmpty && gistpad:state == SignedIn"
        },
        {
          "command": "gistpad.replyGistComment",
          "group": "inline",
          "when": "commentController == gistpad && !commentThreadIsEmpty && gistpad:state == SignedIn"
        }
      ]
    },
    "views": {
      "explorer": [
        {
          "id": "gistpad.gists.explorer",
          "name": "Gists"
        }
      ],
      "gistpad": [
        {
          "id": "gistpad.gists",
          "name": "Gists"
        }
      ]
    },
    "viewsContainers": {
      "activitybar": [
        {
          "id": "gistpad",
          "title": "GistPad",
          "icon": "images/activity-bar-icon.svg"
        }
      ]
    },
    "jsonValidation": [
      {
        "fileMatch": "playground.json",
        "url": "https://gist.githubusercontent.com/legomushroom/e6ef081dc3f466b6228acac5ee9b620d/raw/gistpad-schema.json"
      }
    ]
  },
  "scripts": {
    "vscode:prepublish": "npm run build:webpack",
    "compile": "tsc -p ./",
    "watch": "tsc -watch -p ./",
    "build:webpack": "webpack --config ./webpack/webpack.node.config.js",
    "watch:webpack": "webpack --watch --progress --config ./webpack/webpack.node.config.js",
    "postinstall": "node ./node_modules/vscode/bin/install",
    "test": "npm run compile && node ./node_modules/vscode/bin/test"
  },
  "devDependencies": {
    "@types/keytar": "^4.4.2",
    "@types/node": "^8.10.25",
    "copy-webpack-plugin": "^5.0.5",
    "ts-loader": "^6.2.1",
    "tslint": "^5.8.0",
    "typescript": "^3.7.3",
    "vscode": "^1.1.25",
    "vscode-nls-dev": "^3.3.1",
    "webpack": "^4.41.2",
    "webpack-cli": "^3.3.10",
    "webpack-merge": "^4.2.2"
  },
  "dependencies": {
    "@types/debounce": "^1.2.0",
    "@types/moment": "^2.13.0",
    "axios": "^0.19.0",
    "debounce": "^1.2.0",
    "gists": "github:lostintangent/gists",
    "github-base": "^1.0.0",
    "mobx": "^5.14.2",
    "moment": "^2.24.0",
    "simple-git": "^1.126.0"
  },
  "bugs": {
    "url": "https://github.com/vsls-contrib/gistpad/issues"
  },
  "homepage": "https://github.com/vsls-contrib/gistpad#readme",
  "author": "",
  "license": "ISC"
}<|MERGE_RESOLUTION|>--- conflicted
+++ resolved
@@ -332,7 +332,6 @@
         "command": "gistpad.unstarGist",
         "title": "Unstar Gist",
         "category": "GistPad"
-<<<<<<< HEAD
       },
       {
         "command": "gistpad.pasteScreenshot",
@@ -343,8 +342,6 @@
         "command": "gistpad.addPlaygroundLibrary",
         "title": "Add library",
         "category": "GistPad"
-=======
->>>>>>> f6a84450
       }
     ],
     "keybindings": {
